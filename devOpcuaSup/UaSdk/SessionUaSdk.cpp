--- conflicted
+++ resolved
@@ -566,7 +566,11 @@
         // "The connection to the server is established and is working in normal mode."
     case UaClient::Connected:
         if (serverConnectionStatus != UaClient::ConnectionWarningWatchdogTimeout) {
-<<<<<<< HEAD
+            if (debug >= 5) {
+                std::cout << "Session " << name.c_str()
+                          << ": triggering initial read for all "
+                          << items.size() << " items" << std::endl;
+            }
             auto cargo = std::vector<std::shared_ptr<ReadRequest>>(items.size());
             unsigned int i = 0;
             for (auto it : items) {
@@ -575,17 +579,6 @@
                 i++;
             }
             reader.pushRequest(cargo, menuPriorityHIGH);
-=======
-            if (debug >= 5) {
-                std::cout << "Session " << name.c_str()
-                          << ": triggering initial read for all "
-                          << items.size() << " items" << std::endl;
-            }
-            for (auto it : items) {
-                it->setState(ConnectionStatus::initialRead);
-                requestRead(*it);
-            }
->>>>>>> 8f61cf99
         }
         if (serverConnectionStatus == UaClient::Disconnected) {
             registerNodes();
