/*************************************************************************\
* Copyright (c) 2018-2019 ITER Organization.
* This module is distributed subject to a Software License Agreement found
* in file LICENSE that is included with this distribution.
\*************************************************************************/

/*
 *  Author: Ralph Lange <ralph.lange@gmx.de>
 *
 *  based on prototype work by Bernhard Kuner <bernhard.kuner@helmholtz-berlin.de>
 *  and example code from the Unified Automation C++ Based OPC UA Client SDK
 */

#ifndef DEVOPCUA_SESSIONUASDK_H
#define DEVOPCUA_SESSIONUASDK_H

#include <algorithm>
#include <vector>
#include <memory>

#include <uabase.h>
#include <uaclientsdk.h>
#include <uasession.h>

#include <epicsMutex.h>
#include <epicsTypes.h>
#include <initHooks.h>

#include "Session.h"

namespace DevOpcua {

using namespace UaClientSdk;

class SubscriptionUaSdk;
class ItemUaSdk;

/**
 * @brief The SessionUaSdk implementation of an OPC UA client session.
 *
 * See DevOpcua::Session
 *
 * The connect call establishes and maintains a Session with a Server.
 * After a successful connect, the connection is monitored by the low level driver.
 * Connection status changes are reported through the callback
 * UaClientSdk::UaSessionCallback::connectionStatusChanged.
 *
 * The disconnect call disconnects the Session, deleting all Subscriptions
 * and freeing all related resources on both server and client.
 */

class SessionUaSdk : public UaSessionCallback, public Session
{
    UA_DISABLE_COPY(SessionUaSdk);
    friend class SubscriptionUaSdk;

public:
    /**
     * @brief Create an OPC UA session.
     *
     * @param name               session name (used in EPICS record configuration)
     * @param serverUrl          OPC UA server URL
     * @param autoConnect        if true (default), client will automatically connect
     *                           both initially and after connection loss
     * @param debug              initial debug verbosity level
     * @param batchNodes         max. number of node to use in any single service call
     * @param clientCertificate  path to client-side certificate
     * @param clientPrivateKey   path to client-side private key
     */
    SessionUaSdk(const std::string &name, const std::string &serverUrl,
                 bool autoConnect = true, int debug = 0, epicsUInt32 batchNodes = 0,
                 const char *clientCertificate = nullptr, const char *clientPrivateKey = nullptr);
    ~SessionUaSdk() override;

    /**
     * @brief Connect session. See DevOpcua::Session::connect
     * @return long status (0 = OK)
     */
    virtual long connect() override;

    /**
     * @brief Disconnect session. See DevOpcua::Session::disconnect
     * @return long status (0 = OK)
     */
    virtual long disconnect() override;

    /**
     * @brief Return connection status. See DevOpcua::Session::isConnected
     * @return
     */
    virtual bool isConnected() const override;

    /**
     * @brief Print configuration and status. See DevOpcua::Session::show
     * @param level
     */
    virtual void show(const int level) const override;

    /**
     * @brief Get session name. See DevOpcua::Session::getName
     * @return session name
     */
    virtual const std::string & getName() const override;

    /**
     * @brief Get a structure definition from the session dictionary.
     * @param dataTypeId data type of the extension object
     * @return structure definition
     */
    UaStructureDefinition structureDefinition(const UaNodeId &dataTypeId)
    { return puasession->structureDefinition(dataTypeId); }

    /**
     * @brief Request a beginRead service for an item
     *
     * @param item  item to request beginRead for
     */
    void requestRead(ItemUaSdk &item);

    /**
     * @brief Request a beginWrite service for an item
     *
     * @param item  item to request beginWrite for
     */
    void requestWrite(ItemUaSdk &item);

    /**
     * @brief Initiate read of all nodes.
     */
    void readAllNodes();

    /**
     * @brief Create all subscriptions related to this session.
     */
    void createAllSubscriptions();

    /**
     * @brief Add all monitored items to subscriptions related to this session.
     */
    void addAllMonitoredItems();

    /**
     * @brief Print configuration and status of all sessions on stdout.
     *
     * The verbosity level controls the amount of information:
     * 0 = one summary
     * 1 = one line per session
     * 2 = one session line, then one line per subscription
     *
     * @param level  verbosity level
     */
    static void showAll(const int level);

    /**
     * @brief Find a session by name.
     *
     * @param name session name
     *
     * @return SessionUaSdk & session
     */
    static SessionUaSdk & findSession(const std::string &name);

    /**
     * @brief Check if a session with the specified name exists.
     *
     * @param name  session name to search for
     *
     * @return bool
     */
    static bool sessionExists(const std::string &name);

    /**
     * @brief Set an option for the session. See DevOpcua::Session::setOption
     */
    virtual void setOption(const std::string &name, const std::string &value) override;

    unsigned int noOfSubscriptions() const { return static_cast<unsigned int>(subscriptions.size()); }
    unsigned int noOfItems() const { return static_cast<unsigned int>(items.size()); }

    /**
     * @brief Add an item to the session.
     *
     * @param item  item to add
     */
    void addItemUaSdk(ItemUaSdk *item);

    /**
     * @brief Remove an item from the session.
     *
     * @param item  item to remove
     */
    void removeItemUaSdk(ItemUaSdk *item);

    /**
     * @brief EPICS IOC Database initHook function.
     *
     * Hook function called when the EPICS IOC is being initialized.
     * Connects all sessions with autoConnect=true.
     *
     * @param state  initialization state
     */
    static void initHook(initHookState state);

    /**
     * @brief EPICS IOC Database atExit function.
     *
     * Hook function called when the EPICS IOC is exiting.
     * Disconnects all sessions.
     */
    static void atExit(void *junk);

    // Get a new (unique) transaction id
    OpcUa_UInt32 getTransactionId();

    // UaSessionCallback interface
    virtual void connectionStatusChanged(
            OpcUa_UInt32 clientConnectionId,
            UaClient::ServerStatus serverStatus) override;

    virtual void readComplete(
            OpcUa_UInt32 transactionId,
            const UaStatus &result,
            const UaDataValues &values,
            const UaDiagnosticInfos &diagnosticInfos) override;

    virtual void writeComplete(
            OpcUa_UInt32 transactionId,
            const UaStatus &result,
            const UaStatusCodeArray &results,
            const UaDiagnosticInfos &diagnosticInfos) override;

private:
    /**
     * @brief Register all nodes that are configured to be registered.
     */
    void registerNodes();

    /**
     * @brief Rebuild nodeIds for all nodes that were registered.
     */
    void rebuildNodeIds();

<<<<<<< HEAD
    /**
     * @brief Set all nodes of the session to INVALID.
     */
    void invalidateAllNodes();

    /**
     * @brief Issue read request for one batch of nodes.
     */
    void readBatchOfNodes (std::vector<ItemUaSdk *>::iterator from,
                           std::vector<ItemUaSdk *>::iterator to);

=======
>>>>>>> c5192966
    static std::map<std::string, SessionUaSdk *> sessions;    /**< session management */

    const std::string name;                                   /**< unique session name */
    UaString serverURL;                                       /**< server URL */
    bool autoConnect;                                         /**< auto (re)connect flag */
    std::map<std::string, SubscriptionUaSdk*> subscriptions;  /**< subscriptions on this session */
    std::vector<ItemUaSdk *> items;                           /**< items on this session */
    OpcUa_UInt32 registeredItemsNo;                           /**< number of registered items */
    UaSession* puasession;                                    /**< pointer to low level session */
    SessionConnectInfo connectInfo;                           /**< connection metadata */
    SessionSecurityInfo securityInfo;                         /**< security metadata */
    UaClient::ServerStatus serverConnectionStatus;            /**< connection status for this session */
    int transactionId;                                        /**< next transaction id */
    /** itemUaSdk vectors of outstanding read or write operations, indexed by transaction id */
    std::map<OpcUa_UInt32, std::unique_ptr<std::vector<ItemUaSdk *>>> outstandingOps;
    epicsMutex opslock;                                      /**< lock for outstandingOps map */
};

} // namespace DevOpcua

#endif // DEVOPCUA_SESSIONUASDK_H<|MERGE_RESOLUTION|>--- conflicted
+++ resolved
@@ -240,20 +240,12 @@
      */
     void rebuildNodeIds();
 
-<<<<<<< HEAD
-    /**
-     * @brief Set all nodes of the session to INVALID.
-     */
-    void invalidateAllNodes();
-
     /**
      * @brief Issue read request for one batch of nodes.
      */
     void readBatchOfNodes (std::vector<ItemUaSdk *>::iterator from,
                            std::vector<ItemUaSdk *>::iterator to);
 
-=======
->>>>>>> c5192966
     static std::map<std::string, SessionUaSdk *> sessions;    /**< session management */
 
     const std::string name;                                   /**< unique session name */
