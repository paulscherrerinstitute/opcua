--- conflicted
+++ resolved
@@ -218,13 +218,8 @@
 inline bool string_to(const char* s, epicsUInt32& value) {
     try {
         long long v = std::stoll(std::string(s), 0, 0);
-<<<<<<< HEAD
-        if (v > ULONG_MAX) return false;
-        value = static_cast<epicsUInt32>(v);
-=======
         if (!isWithinRange<epicsUInt32>(v)) return false;
         value = v;
->>>>>>> 97b6c5f6
         return true;
     } catch (...) {
         return false;
@@ -970,7 +965,7 @@
                         if (UA_STATUS_IS_UNCERTAIN(stat)) {
                             (void) recGblSetSevr(prec, READ_ALARM, MINOR_ALARM);
                         }
-                        elemsWritten = static_cast< epicsUInt32>(num) < data.arrayLength ? num : static_cast<epicsUInt32>(data.arrayLength);
+                        elemsWritten = num < data.arrayLength ? num : data.arrayLength;
                         memcpy(value, data.data, sizeof(ET) * elemsWritten);
                         prec->udf = false;
                     }
